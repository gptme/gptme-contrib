--- conflicted
+++ resolved
@@ -40,7 +40,6 @@
     exclude: ^packages/lessons/
 - repo: local
   hooks:
-<<<<<<< HEAD
   - id: check-markdown-links
     name: Check markdown links
     description: Verifies that relative links in markdown files are valid.
@@ -48,7 +47,7 @@
     language: system
     types: [markdown]
     pass_filenames: true
-=======
+
   - id: check-names
     name: Check for agent-instance names
     description: Verifies that we are not accidentally using names of agents or users in the shared scripts (should be configurable).
@@ -56,7 +55,6 @@
     language: system
     pass_filenames: false
     always_run: true
->>>>>>> aa11686d
 
   - id: shellcheck
     name: ShellCheck
